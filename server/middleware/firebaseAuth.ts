import { Request, Response, NextFunction, RequestHandler } from 'express';
import admin from 'firebase-admin';
import { storage } from '../storage';
import { verifyToken } from './auth';

// Initialize Firebase Admin once
let initialized = false;
function initFirebase() {
  if (initialized) return true;
  const projectId = process.env.FIREBASE_PROJECT_ID;
  const clientEmail = process.env.FIREBASE_CLIENT_EMAIL;
  // Render/Firebase keys often use literal \n sequences; convert them to real newlines
  // Also handle cases where the private key is wrapped in quotes
  let privateKey = process.env.FIREBASE_PRIVATE_KEY;
  if (privateKey) {
    // Remove surrounding quotes if present
    privateKey = privateKey.replace(/^"(.*)"$/, '$1');
    // Convert literal \n to actual newlines
    privateKey = privateKey.replace(/\\n/g, '\n');
  }
  const storageBucket = process.env.FIREBASE_STORAGE_BUCKET; // e.g. your-project.appspot.com

  console.log('Firebase initialization check:', {
    hasProjectId: !!projectId,
    hasClientEmail: !!clientEmail,
    hasPrivateKey: !!privateKey,
    hasStorageBucket: !!storageBucket,
    projectId: projectId ? projectId.substring(0, 10) + '...' : 'missing',
    clientEmail: clientEmail ? clientEmail.substring(0, 20) + '...' : 'missing'
  });

  if (!projectId || !clientEmail || !privateKey) {
<<<<<<< HEAD
    console.warn('Firebase Admin not configured. Missing environment variables:', {
      missingProjectId: !projectId,
      missingClientEmail: !clientEmail,
      missingPrivateKey: !privateKey
    });
    return false;
  }

  try {
    admin.initializeApp({
      credential: admin.credential.cert({
        projectId,
        clientEmail,
        privateKey,
      }),
      ...(storageBucket ? { storageBucket } : {}),
    });
    initialized = true;
    return true;
  } catch (error) {
    console.error('Failed to initialize Firebase Admin:', error);
    return false;
  }
}

export const firebaseAuthenticate: RequestHandler = async (req, res, next) => {
  const firebaseInitialized = initFirebase();
  // Fallback path: accept admin_auth cookie (JWT) when present
  const cookieToken = (req as any)?.cookies?.admin_auth as string | undefined;
=======
    console.warn('[Auth] Firebase Admin not configured. Skipping Admin SDK init.', { projectIdSet: !!projectId, clientEmailSet: !!clientEmail, privateKeySet: !!privateKey });
    return;
  }

  admin.initializeApp({
    credential: admin.credential.cert({
      projectId,
      clientEmail,
      privateKey,
    }),
    ...(storageBucket ? { storageBucket } : {}),
  });
  initialized = true;
  try {
    const appProject = (admin.app().options as any)?.projectId;
    console.log('[Auth] FirebaseAdmin initialized', { projectId: appProject });
  } catch {}
}

export interface FirebaseAuthRequest extends Request {
  firebaseUser?: admin.auth.DecodedIdToken;
  user?: { id: string; email: string; role: string };
}

export async function firebaseAuthenticate(req: FirebaseAuthRequest, res: Response, next: NextFunction) {
  initFirebase();
  const requestId = (req.headers['x-request-id'] as string) || Math.random().toString(36).slice(2, 10);
  const route = req.originalUrl;
  const method = req.method;
>>>>>>> c01d07d6
  const authHeader = req.headers.authorization;
  const cookieToken = (req as any)?.cookies?.admin_auth as string | undefined;

<<<<<<< HEAD
  console.log('Firebase auth middleware called:', {
    firebaseInitialized,
    hasCookieToken: !!cookieToken,
    hasAuthHeader: !!authHeader,
    authHeaderPrefix: authHeader?.substring(0, 20) + '...',
    endpoint: req.path
  });

  // If we have a Firebase Bearer token, validate it first (primary path)
  if (!firebaseInitialized && !cookieToken) {
    console.error('Firebase auth not configured - missing environment variables');
    return res.status(401).json({ message: 'Auth not configured' });
  }
=======
  const logEvent = async (level: 'info' | 'warn' | 'error', message: string, extra?: Record<string, any>) => {
    try {
      await storage.createSystemLog?.({
        level,
        category: 'auth',
        message,
        metadata: { requestId, route, method, ...extra },
        userId: (req as any).user?.id || null,
        ipAddress: req.ip,
        userAgent: req.get('User-Agent') || null,
      });
    } catch {}
  };
>>>>>>> c01d07d6

  try {
    if (!authHeader?.startsWith('Bearer ')) {
      if (cookieToken) {
        try {
          const decoded: any = verifyToken(cookieToken);
          req.user = { id: decoded.id, email: decoded.email, role: decoded.role };
          await logEvent('info', 'Admin cookie auth accepted');
          return next();
        } catch (e) {
          await logEvent('warn', 'Admin cookie JWT invalid', { reason: (e as any)?.message });
        }
      }
      await logEvent('warn', 'Missing Authorization Bearer token');
      return res.status(401).json({ message: 'Missing auth token', requestId });
    }

    // Dev fallback gated by env
    const devDecodeEnabled = process.env.AUTH_DEV_DECODE_FALLBACK === 'true';
    if (!initialized && devDecodeEnabled) {
      try {
<<<<<<< HEAD
        const decoded: any = verifyToken(cookieToken);
        (req as any).user = { id: decoded.id, email: decoded.email, role: decoded.role };
=======
        const idToken = authHeader.split(' ')[1];
        const base64Payload = idToken.split('.')[1];
        const json = Buffer.from(base64Payload, 'base64').toString('utf8');
        const payload: any = JSON.parse(json);
        const uid = payload.user_id || payload.sub || 'dev-uid';
        const email = payload.email || '';
        const isAdminEmail = email.toLowerCase() === 'taskigo.khadamati@gmail.com';
        req.firebaseUser = payload;
        req.user = { id: uid, email, role: isAdminEmail ? 'admin' : 'client' };
        await logEvent('warn', 'DEV decode fallback used (unverified token)', { email, devDecodeEnabled });
>>>>>>> c01d07d6
        return next();
      } catch (e) {
        await logEvent('error', 'DEV decode fallback failed', { error: (e as any)?.message });
        return res.status(401).json({ message: 'Invalid auth token (dev fallback failed)', requestId });
      }
    }

<<<<<<< HEAD
  const idToken = authHeader.split(' ')[1];
  try {
    if (!firebaseInitialized) {
      console.error('Firebase not initialized, cannot verify token');
      return res.status(401).json({ message: 'Firebase not configured' });
    }
    
    console.log('Verifying Firebase token...');
    const decoded = await admin.auth().verifyIdToken(idToken);
    console.log('Firebase token verified for user:', decoded.uid);
    (req as any).firebaseUser = decoded;
    
    // Extract user details from token
=======
    if (!initialized) {
      await logEvent('error', 'Firebase Admin not configured', { hasProjectId: !!process.env.FIREBASE_PROJECT_ID });
      return res.status(401).json({ message: 'Auth not configured', requestId });
    }

    const idToken = authHeader.split(' ')[1];
    await logEvent('info', 'Verifying Firebase token start');
    const decoded = await admin.auth().verifyIdToken(idToken);
    req.firebaseUser = decoded;
    await logEvent('info', 'Firebase token verified', { uid: decoded.uid, email: decoded.email });

    // Extract and upsert user
>>>>>>> c01d07d6
    const userId = decoded.uid;
    const email = decoded.email || null;
    const name = decoded.name || '';
    const [firstName, ...rest] = name.split(' ');
    const lastName = rest.join(' ');
    const isAdminEmail = email && email.toLowerCase() === 'taskigo.khadamati@gmail.com';
    const desiredRole = isAdminEmail ? 'admin' : 'client';
<<<<<<< HEAD
    
    // Special handling for the admin user - force specific settings
    if (isAdminEmail) {
      console.log('Setting up admin user in database');
      
      // Check if user exists in database first
      const existingUser = await storage.getUser(userId);
      if (existingUser) {
        console.log('Found existing admin user in database:', existingUser.id);
        
        // Force update the role and other fields for the admin user
        const updatedUser = await storage.updateUser(userId, {
          role: 'admin',
          firstName: 'Taskigo',
          lastName: 'Admin',
          isVerified: true,
          isActive: true
        });
        
        if (updatedUser && updatedUser.role === 'admin') {
          console.log('Admin role successfully updated for user:', userId);
        } else {
          console.warn('Failed to update admin role for user:', userId);
        }
        
        (req as any).user = { 
          id: existingUser.id, 
          email: existingUser.email || '', 
          role: 'admin' // Force admin role regardless of what's in the database
        };
        
        await storage.createSystemLog?.({
          level: 'info',
          category: 'auth',
          message: `Admin user authenticated: ${email}`,
          userId: existingUser.id,
          metadata: { action: 'admin_login', ip: req.ip, forced: true }
        });
        
        return next();
      }
    }
    
    // Standard user handling for non-admin or new admin
    console.log('Upserting user in database:', { userId, email, role: desiredRole });
=======

    // Upsert in storage
>>>>>>> c01d07d6
    const user = await storage.upsertUser({
      id: userId,
      email: email || undefined,
      firstName: firstName || undefined,
      lastName: lastName || undefined,
      role: desiredRole,
      isVerified: true,
      isActive: true,
    } as any);
<<<<<<< HEAD
    
    // Log admin login
    if (isAdminEmail) {
      await storage.createSystemLog?.({
        level: 'info',
        category: 'auth',
        message: `Admin logged in: ${email}`,
        userId: user.id,
        metadata: { action: 'admin_login', ip: req.ip }
      });
    }
    
    (req as any).user = { id: user.id, email: user.email || '', role: user.role };
    next();
  } catch (e) {
    console.error('Firebase token verification failed:', e);
    return res.status(401).json({ message: 'Invalid auth token' });
=======
    req.user = { id: user.id, email: user.email || '', role: user.role };
    await logEvent('info', 'User upserted from Firebase token', { role: user.role });

    // Ensure admin role correction
    if (isAdminEmail && user.role !== 'admin') {
      await storage.updateUser(user.id, { role: 'admin' });
      req.user.role = 'admin';
      await logEvent('info', 'Admin role enforced for admin email');
    }

    return next();
  } catch (e: any) {
    const code = e?.code;
    const msg = e?.message;
    await logEvent('error', 'Firebase token verification failed', { code, msg });
    return res.status(401).json({ message: 'Invalid auth token', code, requestId });
>>>>>>> c01d07d6
  }
};

export default firebaseAuthenticate;
<|MERGE_RESOLUTION|>--- conflicted
+++ resolved
@@ -1,4 +1,4 @@
-import { Request, Response, NextFunction, RequestHandler } from 'express';
+import { Request, Response, NextFunction } from 'express';
 import admin from 'firebase-admin';
 import { storage } from '../storage';
 import { verifyToken } from './auth';
@@ -6,61 +6,14 @@
 // Initialize Firebase Admin once
 let initialized = false;
 function initFirebase() {
-  if (initialized) return true;
+  if (initialized) return;
   const projectId = process.env.FIREBASE_PROJECT_ID;
   const clientEmail = process.env.FIREBASE_CLIENT_EMAIL;
   // Render/Firebase keys often use literal \n sequences; convert them to real newlines
-  // Also handle cases where the private key is wrapped in quotes
-  let privateKey = process.env.FIREBASE_PRIVATE_KEY;
-  if (privateKey) {
-    // Remove surrounding quotes if present
-    privateKey = privateKey.replace(/^"(.*)"$/, '$1');
-    // Convert literal \n to actual newlines
-    privateKey = privateKey.replace(/\\n/g, '\n');
-  }
+  const privateKey = process.env.FIREBASE_PRIVATE_KEY?.replace(/\\n/g, '\n');
   const storageBucket = process.env.FIREBASE_STORAGE_BUCKET; // e.g. your-project.appspot.com
 
-  console.log('Firebase initialization check:', {
-    hasProjectId: !!projectId,
-    hasClientEmail: !!clientEmail,
-    hasPrivateKey: !!privateKey,
-    hasStorageBucket: !!storageBucket,
-    projectId: projectId ? projectId.substring(0, 10) + '...' : 'missing',
-    clientEmail: clientEmail ? clientEmail.substring(0, 20) + '...' : 'missing'
-  });
-
   if (!projectId || !clientEmail || !privateKey) {
-<<<<<<< HEAD
-    console.warn('Firebase Admin not configured. Missing environment variables:', {
-      missingProjectId: !projectId,
-      missingClientEmail: !clientEmail,
-      missingPrivateKey: !privateKey
-    });
-    return false;
-  }
-
-  try {
-    admin.initializeApp({
-      credential: admin.credential.cert({
-        projectId,
-        clientEmail,
-        privateKey,
-      }),
-      ...(storageBucket ? { storageBucket } : {}),
-    });
-    initialized = true;
-    return true;
-  } catch (error) {
-    console.error('Failed to initialize Firebase Admin:', error);
-    return false;
-  }
-}
-
-export const firebaseAuthenticate: RequestHandler = async (req, res, next) => {
-  const firebaseInitialized = initFirebase();
-  // Fallback path: accept admin_auth cookie (JWT) when present
-  const cookieToken = (req as any)?.cookies?.admin_auth as string | undefined;
-=======
     console.warn('[Auth] Firebase Admin not configured. Skipping Admin SDK init.', { projectIdSet: !!projectId, clientEmailSet: !!clientEmail, privateKeySet: !!privateKey });
     return;
   }
@@ -90,25 +43,9 @@
   const requestId = (req.headers['x-request-id'] as string) || Math.random().toString(36).slice(2, 10);
   const route = req.originalUrl;
   const method = req.method;
->>>>>>> c01d07d6
   const authHeader = req.headers.authorization;
   const cookieToken = (req as any)?.cookies?.admin_auth as string | undefined;
 
-<<<<<<< HEAD
-  console.log('Firebase auth middleware called:', {
-    firebaseInitialized,
-    hasCookieToken: !!cookieToken,
-    hasAuthHeader: !!authHeader,
-    authHeaderPrefix: authHeader?.substring(0, 20) + '...',
-    endpoint: req.path
-  });
-
-  // If we have a Firebase Bearer token, validate it first (primary path)
-  if (!firebaseInitialized && !cookieToken) {
-    console.error('Firebase auth not configured - missing environment variables');
-    return res.status(401).json({ message: 'Auth not configured' });
-  }
-=======
   const logEvent = async (level: 'info' | 'warn' | 'error', message: string, extra?: Record<string, any>) => {
     try {
       await storage.createSystemLog?.({
@@ -122,7 +59,6 @@
       });
     } catch {}
   };
->>>>>>> c01d07d6
 
   try {
     if (!authHeader?.startsWith('Bearer ')) {
@@ -144,10 +80,6 @@
     const devDecodeEnabled = process.env.AUTH_DEV_DECODE_FALLBACK === 'true';
     if (!initialized && devDecodeEnabled) {
       try {
-<<<<<<< HEAD
-        const decoded: any = verifyToken(cookieToken);
-        (req as any).user = { id: decoded.id, email: decoded.email, role: decoded.role };
-=======
         const idToken = authHeader.split(' ')[1];
         const base64Payload = idToken.split('.')[1];
         const json = Buffer.from(base64Payload, 'base64').toString('utf8');
@@ -158,7 +90,6 @@
         req.firebaseUser = payload;
         req.user = { id: uid, email, role: isAdminEmail ? 'admin' : 'client' };
         await logEvent('warn', 'DEV decode fallback used (unverified token)', { email, devDecodeEnabled });
->>>>>>> c01d07d6
         return next();
       } catch (e) {
         await logEvent('error', 'DEV decode fallback failed', { error: (e as any)?.message });
@@ -166,21 +97,6 @@
       }
     }
 
-<<<<<<< HEAD
-  const idToken = authHeader.split(' ')[1];
-  try {
-    if (!firebaseInitialized) {
-      console.error('Firebase not initialized, cannot verify token');
-      return res.status(401).json({ message: 'Firebase not configured' });
-    }
-    
-    console.log('Verifying Firebase token...');
-    const decoded = await admin.auth().verifyIdToken(idToken);
-    console.log('Firebase token verified for user:', decoded.uid);
-    (req as any).firebaseUser = decoded;
-    
-    // Extract user details from token
-=======
     if (!initialized) {
       await logEvent('error', 'Firebase Admin not configured', { hasProjectId: !!process.env.FIREBASE_PROJECT_ID });
       return res.status(401).json({ message: 'Auth not configured', requestId });
@@ -193,7 +109,6 @@
     await logEvent('info', 'Firebase token verified', { uid: decoded.uid, email: decoded.email });
 
     // Extract and upsert user
->>>>>>> c01d07d6
     const userId = decoded.uid;
     const email = decoded.email || null;
     const name = decoded.name || '';
@@ -201,56 +116,8 @@
     const lastName = rest.join(' ');
     const isAdminEmail = email && email.toLowerCase() === 'taskigo.khadamati@gmail.com';
     const desiredRole = isAdminEmail ? 'admin' : 'client';
-<<<<<<< HEAD
-    
-    // Special handling for the admin user - force specific settings
-    if (isAdminEmail) {
-      console.log('Setting up admin user in database');
-      
-      // Check if user exists in database first
-      const existingUser = await storage.getUser(userId);
-      if (existingUser) {
-        console.log('Found existing admin user in database:', existingUser.id);
-        
-        // Force update the role and other fields for the admin user
-        const updatedUser = await storage.updateUser(userId, {
-          role: 'admin',
-          firstName: 'Taskigo',
-          lastName: 'Admin',
-          isVerified: true,
-          isActive: true
-        });
-        
-        if (updatedUser && updatedUser.role === 'admin') {
-          console.log('Admin role successfully updated for user:', userId);
-        } else {
-          console.warn('Failed to update admin role for user:', userId);
-        }
-        
-        (req as any).user = { 
-          id: existingUser.id, 
-          email: existingUser.email || '', 
-          role: 'admin' // Force admin role regardless of what's in the database
-        };
-        
-        await storage.createSystemLog?.({
-          level: 'info',
-          category: 'auth',
-          message: `Admin user authenticated: ${email}`,
-          userId: existingUser.id,
-          metadata: { action: 'admin_login', ip: req.ip, forced: true }
-        });
-        
-        return next();
-      }
-    }
-    
-    // Standard user handling for non-admin or new admin
-    console.log('Upserting user in database:', { userId, email, role: desiredRole });
-=======
 
     // Upsert in storage
->>>>>>> c01d07d6
     const user = await storage.upsertUser({
       id: userId,
       email: email || undefined,
@@ -260,25 +127,6 @@
       isVerified: true,
       isActive: true,
     } as any);
-<<<<<<< HEAD
-    
-    // Log admin login
-    if (isAdminEmail) {
-      await storage.createSystemLog?.({
-        level: 'info',
-        category: 'auth',
-        message: `Admin logged in: ${email}`,
-        userId: user.id,
-        metadata: { action: 'admin_login', ip: req.ip }
-      });
-    }
-    
-    (req as any).user = { id: user.id, email: user.email || '', role: user.role };
-    next();
-  } catch (e) {
-    console.error('Firebase token verification failed:', e);
-    return res.status(401).json({ message: 'Invalid auth token' });
-=======
     req.user = { id: user.id, email: user.email || '', role: user.role };
     await logEvent('info', 'User upserted from Firebase token', { role: user.role });
 
@@ -295,8 +143,5 @@
     const msg = e?.message;
     await logEvent('error', 'Firebase token verification failed', { code, msg });
     return res.status(401).json({ message: 'Invalid auth token', code, requestId });
->>>>>>> c01d07d6
   }
-};
-
-export default firebaseAuthenticate;
+}
