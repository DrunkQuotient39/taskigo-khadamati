import { useEffect, useMemo, useState } from "react";
import { useQuery } from "@tanstack/react-query";
import { auth } from "@/lib/firebase";
import { api } from "@/lib/api";
const DEBUG = import.meta.env.VITE_DEBUG === 'true';

let authListenersAttached = false;

export function useAuth() {
  const [firebaseReady, setFirebaseReady] = useState(false);

  useEffect(() => {
<<<<<<< HEAD
    if (DEBUG) console.log('Setting up auth state listener');
=======
    if (authListenersAttached) return;
    authListenersAttached = true;

    console.log('Setting up auth state listener');
>>>>>>> c01d07d6
    const unsub = auth.onAuthStateChanged(async (fbUser) => {
      if (DEBUG) console.log('Auth state changed:', fbUser?.email || 'No user');
      setFirebaseReady(true);
      if (fbUser) {
        // Force refresh token when auth state changes
        try {
          await fbUser.getIdToken(true);
        } catch (error) {
          if (DEBUG) console.error('Error refreshing token:', error);
        }
      }
    });
    return () => {
      unsub();
      authListenersAttached = false;
    };
  }, []);

  const { data: user, isLoading, refetch } = useQuery({
    queryKey: ["/api/auth/me-firebase", firebaseReady],
    queryFn: async () => {
      if (!firebaseReady) {
        if (DEBUG) console.log('Firebase not ready yet, skipping auth check');
        return null;
      }
      
      // Check if Firebase has a current user
      if (!auth.currentUser) {
        if (DEBUG) console.log('No current Firebase user');
        return null;
      }
      
      try {
        if (DEBUG) console.log('Fetching user data with token for', auth.currentUser.email);
        let idToken;
        try {
          // Force a token refresh to ensure we have the latest claims
          idToken = await auth.currentUser.getIdToken(true);
          if (DEBUG) console.log('Got fresh ID token, length:', idToken?.length);
        } catch (tokenError) {
          if (DEBUG) console.error('Error getting ID token:', tokenError);
          // Try again with no force refresh
          idToken = await auth.currentUser.getIdToken(false);
          if (DEBUG) console.log('Got cached ID token instead, length:', idToken?.length);
        }
        
        if (!idToken) {
          console.error('No ID token available, cannot authenticate with API');
          return null;
        }
        
        // Special handling for admin user
        const isAdminEmail = auth.currentUser.email?.toLowerCase() === 'taskigo.khadamati@gmail.com';
        if (isAdminEmail && DEBUG) console.log('Making API request for admin user');
        
<<<<<<< HEAD
        // Make API request with detailed logging
        if (DEBUG) console.log('Making API request to /api/auth/me-firebase');
        const response = await api.get('/api/auth/me-firebase', {
          headers: {
=======
        // Make API request
        console.log('Making API request to /api/auth/me-firebase');
        const res = await fetch('/api/auth/me-firebase', {
          headers: { 
            Authorization: `Bearer ${idToken}`,
>>>>>>> c01d07d6
            'Cache-Control': 'no-cache',
            'X-Is-Admin-Email': isAdminEmail ? 'true' : 'false'
          }
        });
        
        if (DEBUG) console.log('API response:', response);
        
<<<<<<< HEAD
        if (response.actionHeader === 'claims-updated' && auth.currentUser) {
          if (DEBUG) console.log('Claims updated header detected, refreshing ID token');
          try { await auth.currentUser.getIdToken(true); } catch (e) { if (DEBUG) console.error('ID token refresh failed', e); }
        }
        
        if (response.data && response.data.user) {
          if (DEBUG) console.log('User data received:', response.data.user);
          return response.data.user;
        } else if (response.data && typeof response.data === 'object' && 'id' in response.data) {
          // Handle case where user data is directly in the response
          if (DEBUG) console.log('Direct user data received:', response.data);
          return response.data;
=======
        if (!res.ok) {
          if (res.status === 401) {
            console.log('Unauthorized (401) response from API');
            if (isAdminEmail) {
              console.error('Admin authentication failed with 401. This may indicate the admin role is not properly set in the backend.');
            }
            return null;
          }
          if (res.status === 429) {
            console.warn('Rate limited (429) on /me-firebase');
            return null;
          }
          throw new Error(`API error: ${res.status}`);
        }
        
        const data = await res.json();
        console.log('API response:', data);
        
        if (data && data.user) {
          console.log('User data received:', data.user);
          return data.user;
        } else if (data && typeof data === 'object' && 'id' in data) {
          console.log('Direct user data received:', data);
          return data;
>>>>>>> c01d07d6
        } else {
          if (DEBUG) console.log('No user data in response:', response.data);
          return null;
        }
      } catch (error) {
        if (DEBUG) console.error("Error fetching user data:", error);
        
        if (error instanceof Error) {
          if (DEBUG) console.error("Error name:", error.name);
          if (DEBUG) console.error("Error message:", error.message);
          if (DEBUG) console.error("Error stack:", error.stack);
        }
        
        return null;
      }
    },
    enabled: firebaseReady,
<<<<<<< HEAD
    retry: 2, // Try up to 3 times (initial + 2 retries)
    retryDelay: 1000, // Wait 1 second between retries
    staleTime: 30000, // Cache for 30 seconds to reduce excessive requests
  });

  // Force refetch when auth state changes after initial ready
  const { refetch } = useQuery({
    queryKey: ["/api/auth/me-firebase-refresh", firebaseReady],
    queryFn: async () => {
      if (!firebaseReady) {
        if (DEBUG) console.log('Firebase not ready yet for refresh, skipping');
        return null;
      }
      
      // Check if Firebase has a current user
      if (!auth.currentUser) {
        if (DEBUG) console.log('No current Firebase user for refresh');
        return null;
      }
      
      try {
        if (DEBUG) console.log('Refreshing user data with token for', auth.currentUser.email);
        let idToken;
        try {
          // Always force token refresh for refresh calls
          idToken = await auth.currentUser.getIdToken(true);
          if (DEBUG) console.log('Got fresh ID token for refresh, length:', idToken?.length);
        } catch (tokenError) {
          if (DEBUG) console.error('Error getting ID token for refresh:', tokenError);
          return null;
        }
        
        if (!idToken) {
          console.error('No ID token available for refresh');
          return null;
        }
        
        // Special handling for admin user
        const isAdminEmail = auth.currentUser.email?.toLowerCase() === 'taskigo.khadamati@gmail.com';
        if (isAdminEmail && DEBUG) console.log('Making refresh API request for admin user');
        
        // Add timestamp to URL to ensure we bust any cache
        const timestamp = new Date().getTime();
        const url = `/api/auth/me-firebase?_t=${timestamp}`;
        if (DEBUG) console.log('Making refresh API request to', url);
        
        const response = await api.get(url, {
          headers: {
            'Cache-Control': 'no-cache, no-store, must-revalidate',
            'Pragma': 'no-cache',
            'X-Is-Admin-Email': isAdminEmail ? 'true' : 'false'
          }
        });
        
        if (DEBUG) console.log('API refresh response:', response);
        
        if (response.actionHeader === 'claims-updated' && auth.currentUser) {
          if (DEBUG) console.log('Claims updated header detected (refresh), refreshing ID token');
          try { await auth.currentUser.getIdToken(true); } catch (e) { if (DEBUG) console.error('ID token refresh failed (refresh)', e); }
        }
        
        // For admin users, log token claims for debugging
        if (isAdminEmail && !response.data) {
          try {
            const decodedToken = JSON.parse(atob(idToken.split('.')[1]));
            if (DEBUG) console.log('Token payload for debugging:', decodedToken);
          } catch (e) {
            if (DEBUG) console.error('Could not decode token for debugging:', e);
          }
        }
        
        if (response.data && response.data.user) {
          if (DEBUG) console.log('User data received from refresh:', response.data.user);
          return response.data.user;
        } else if (response.data && typeof response.data === 'object' && 'id' in response.data) {
          // Handle case where user data is directly in the response
          if (DEBUG) console.log('Direct user data received from refresh:', response.data);
          return response.data;
        } else {
          if (DEBUG) console.log('No user data in refresh response:', response.data);
          return null;
        }
      } catch (error) {
        if (DEBUG) console.error("Error refreshing user data:", error);
        
        // Log specific error details for debugging
        if (error instanceof Error) {
          if (DEBUG) console.error("Refresh error name:", error.name);
          if (DEBUG) console.error("Refresh error message:", error.message);
          if (DEBUG) console.error("Refresh error stack:", error.stack);
        }
        
        return null;
      }
=======
    // Do not spam retries on auth/rate-limit errors
    retry: (failureCount, err: any) => {
      const status = Number(String(err?.message).match(/\d+/)?.[0]);
      if ([401, 403, 429].includes(status)) return false;
      return failureCount < 1;
>>>>>>> c01d07d6
    },
    retryDelay: 1000,
    staleTime: 5 * 60 * 1000, // 5 minutes
    gcTime: 15 * 60 * 1000,
    refetchOnWindowFocus: false,
    refetchOnReconnect: false,
  });

  // Debounced refetch after ID token changes to avoid bursts
  useEffect(() => {
    let timer: any;
    const unsub = auth.onIdTokenChanged(async (fbUser) => {
      if (DEBUG) console.log('ID token changed:', fbUser?.email || 'No user');
      if (fbUser) {
        clearTimeout(timer);
        timer = setTimeout(() => {
          console.log('Refreshing user data after token change');
          refetch();
        }, 250);
      } else {
        console.log('No user after token change');
      }
    });
    return () => {
      clearTimeout(timer);
      unsub();
    };
  }, [refetch]);

  return {
    user,
    isLoading: !firebaseReady || isLoading,
    isAuthenticated: !!user,
  };
}<|MERGE_RESOLUTION|>--- conflicted
+++ resolved
@@ -1,8 +1,6 @@
 import { useEffect, useMemo, useState } from "react";
 import { useQuery } from "@tanstack/react-query";
 import { auth } from "@/lib/firebase";
-import { api } from "@/lib/api";
-const DEBUG = import.meta.env.VITE_DEBUG === 'true';
 
 let authListenersAttached = false;
 
@@ -10,23 +8,19 @@
   const [firebaseReady, setFirebaseReady] = useState(false);
 
   useEffect(() => {
-<<<<<<< HEAD
-    if (DEBUG) console.log('Setting up auth state listener');
-=======
     if (authListenersAttached) return;
     authListenersAttached = true;
 
     console.log('Setting up auth state listener');
->>>>>>> c01d07d6
     const unsub = auth.onAuthStateChanged(async (fbUser) => {
-      if (DEBUG) console.log('Auth state changed:', fbUser?.email || 'No user');
+      console.log('Auth state changed:', fbUser?.email || 'No user');
       setFirebaseReady(true);
       if (fbUser) {
         // Force refresh token when auth state changes
         try {
           await fbUser.getIdToken(true);
         } catch (error) {
-          if (DEBUG) console.error('Error refreshing token:', error);
+          console.error('Error refreshing token:', error);
         }
       }
     });
@@ -40,28 +34,28 @@
     queryKey: ["/api/auth/me-firebase", firebaseReady],
     queryFn: async () => {
       if (!firebaseReady) {
-        if (DEBUG) console.log('Firebase not ready yet, skipping auth check');
+        console.log('Firebase not ready yet, skipping auth check');
         return null;
       }
       
       // Check if Firebase has a current user
       if (!auth.currentUser) {
-        if (DEBUG) console.log('No current Firebase user');
+        console.log('No current Firebase user');
         return null;
       }
       
       try {
-        if (DEBUG) console.log('Fetching user data with token for', auth.currentUser.email);
+        console.log('Fetching user data with token for', auth.currentUser.email);
         let idToken;
         try {
           // Force a token refresh to ensure we have the latest claims
           idToken = await auth.currentUser.getIdToken(true);
-          if (DEBUG) console.log('Got fresh ID token, length:', idToken?.length);
+          console.log('Got fresh ID token, length:', idToken?.length);
         } catch (tokenError) {
-          if (DEBUG) console.error('Error getting ID token:', tokenError);
+          console.error('Error getting ID token:', tokenError);
           // Try again with no force refresh
           idToken = await auth.currentUser.getIdToken(false);
-          if (DEBUG) console.log('Got cached ID token instead, length:', idToken?.length);
+          console.log('Got cached ID token instead, length:', idToken?.length);
         }
         
         if (!idToken) {
@@ -71,41 +65,23 @@
         
         // Special handling for admin user
         const isAdminEmail = auth.currentUser.email?.toLowerCase() === 'taskigo.khadamati@gmail.com';
-        if (isAdminEmail && DEBUG) console.log('Making API request for admin user');
+        if (isAdminEmail) {
+          console.log('Making API request for admin user');
+        }
         
-<<<<<<< HEAD
-        // Make API request with detailed logging
-        if (DEBUG) console.log('Making API request to /api/auth/me-firebase');
-        const response = await api.get('/api/auth/me-firebase', {
-          headers: {
-=======
         // Make API request
         console.log('Making API request to /api/auth/me-firebase');
         const res = await fetch('/api/auth/me-firebase', {
           headers: { 
             Authorization: `Bearer ${idToken}`,
->>>>>>> c01d07d6
             'Cache-Control': 'no-cache',
             'X-Is-Admin-Email': isAdminEmail ? 'true' : 'false'
-          }
+          },
+          credentials: 'include',
         });
         
-        if (DEBUG) console.log('API response:', response);
+        console.log('API response status:', res.status);
         
-<<<<<<< HEAD
-        if (response.actionHeader === 'claims-updated' && auth.currentUser) {
-          if (DEBUG) console.log('Claims updated header detected, refreshing ID token');
-          try { await auth.currentUser.getIdToken(true); } catch (e) { if (DEBUG) console.error('ID token refresh failed', e); }
-        }
-        
-        if (response.data && response.data.user) {
-          if (DEBUG) console.log('User data received:', response.data.user);
-          return response.data.user;
-        } else if (response.data && typeof response.data === 'object' && 'id' in response.data) {
-          // Handle case where user data is directly in the response
-          if (DEBUG) console.log('Direct user data received:', response.data);
-          return response.data;
-=======
         if (!res.ok) {
           if (res.status === 401) {
             console.log('Unauthorized (401) response from API');
@@ -130,126 +106,28 @@
         } else if (data && typeof data === 'object' && 'id' in data) {
           console.log('Direct user data received:', data);
           return data;
->>>>>>> c01d07d6
         } else {
-          if (DEBUG) console.log('No user data in response:', response.data);
+          console.log('No user data in response:', data);
           return null;
         }
       } catch (error) {
-        if (DEBUG) console.error("Error fetching user data:", error);
+        console.error("Error fetching user data:", error);
         
         if (error instanceof Error) {
-          if (DEBUG) console.error("Error name:", error.name);
-          if (DEBUG) console.error("Error message:", error.message);
-          if (DEBUG) console.error("Error stack:", error.stack);
+          console.error("Error name:", error.name);
+          console.error("Error message:", error.message);
+          console.error("Error stack:", error.stack);
         }
         
         return null;
       }
     },
     enabled: firebaseReady,
-<<<<<<< HEAD
-    retry: 2, // Try up to 3 times (initial + 2 retries)
-    retryDelay: 1000, // Wait 1 second between retries
-    staleTime: 30000, // Cache for 30 seconds to reduce excessive requests
-  });
-
-  // Force refetch when auth state changes after initial ready
-  const { refetch } = useQuery({
-    queryKey: ["/api/auth/me-firebase-refresh", firebaseReady],
-    queryFn: async () => {
-      if (!firebaseReady) {
-        if (DEBUG) console.log('Firebase not ready yet for refresh, skipping');
-        return null;
-      }
-      
-      // Check if Firebase has a current user
-      if (!auth.currentUser) {
-        if (DEBUG) console.log('No current Firebase user for refresh');
-        return null;
-      }
-      
-      try {
-        if (DEBUG) console.log('Refreshing user data with token for', auth.currentUser.email);
-        let idToken;
-        try {
-          // Always force token refresh for refresh calls
-          idToken = await auth.currentUser.getIdToken(true);
-          if (DEBUG) console.log('Got fresh ID token for refresh, length:', idToken?.length);
-        } catch (tokenError) {
-          if (DEBUG) console.error('Error getting ID token for refresh:', tokenError);
-          return null;
-        }
-        
-        if (!idToken) {
-          console.error('No ID token available for refresh');
-          return null;
-        }
-        
-        // Special handling for admin user
-        const isAdminEmail = auth.currentUser.email?.toLowerCase() === 'taskigo.khadamati@gmail.com';
-        if (isAdminEmail && DEBUG) console.log('Making refresh API request for admin user');
-        
-        // Add timestamp to URL to ensure we bust any cache
-        const timestamp = new Date().getTime();
-        const url = `/api/auth/me-firebase?_t=${timestamp}`;
-        if (DEBUG) console.log('Making refresh API request to', url);
-        
-        const response = await api.get(url, {
-          headers: {
-            'Cache-Control': 'no-cache, no-store, must-revalidate',
-            'Pragma': 'no-cache',
-            'X-Is-Admin-Email': isAdminEmail ? 'true' : 'false'
-          }
-        });
-        
-        if (DEBUG) console.log('API refresh response:', response);
-        
-        if (response.actionHeader === 'claims-updated' && auth.currentUser) {
-          if (DEBUG) console.log('Claims updated header detected (refresh), refreshing ID token');
-          try { await auth.currentUser.getIdToken(true); } catch (e) { if (DEBUG) console.error('ID token refresh failed (refresh)', e); }
-        }
-        
-        // For admin users, log token claims for debugging
-        if (isAdminEmail && !response.data) {
-          try {
-            const decodedToken = JSON.parse(atob(idToken.split('.')[1]));
-            if (DEBUG) console.log('Token payload for debugging:', decodedToken);
-          } catch (e) {
-            if (DEBUG) console.error('Could not decode token for debugging:', e);
-          }
-        }
-        
-        if (response.data && response.data.user) {
-          if (DEBUG) console.log('User data received from refresh:', response.data.user);
-          return response.data.user;
-        } else if (response.data && typeof response.data === 'object' && 'id' in response.data) {
-          // Handle case where user data is directly in the response
-          if (DEBUG) console.log('Direct user data received from refresh:', response.data);
-          return response.data;
-        } else {
-          if (DEBUG) console.log('No user data in refresh response:', response.data);
-          return null;
-        }
-      } catch (error) {
-        if (DEBUG) console.error("Error refreshing user data:", error);
-        
-        // Log specific error details for debugging
-        if (error instanceof Error) {
-          if (DEBUG) console.error("Refresh error name:", error.name);
-          if (DEBUG) console.error("Refresh error message:", error.message);
-          if (DEBUG) console.error("Refresh error stack:", error.stack);
-        }
-        
-        return null;
-      }
-=======
     // Do not spam retries on auth/rate-limit errors
     retry: (failureCount, err: any) => {
       const status = Number(String(err?.message).match(/\d+/)?.[0]);
       if ([401, 403, 429].includes(status)) return false;
       return failureCount < 1;
->>>>>>> c01d07d6
     },
     retryDelay: 1000,
     staleTime: 5 * 60 * 1000, // 5 minutes
@@ -262,7 +140,7 @@
   useEffect(() => {
     let timer: any;
     const unsub = auth.onIdTokenChanged(async (fbUser) => {
-      if (DEBUG) console.log('ID token changed:', fbUser?.email || 'No user');
+      console.log('ID token changed:', fbUser?.email || 'No user');
       if (fbUser) {
         clearTimeout(timer);
         timer = setTimeout(() => {
